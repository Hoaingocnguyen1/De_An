--- conflicted
+++ resolved
@@ -162,12 +162,8 @@
         if not LAYOUTPARSER_AVAILABLE or PDFUtils._layout_model:
             return
         try:
-<<<<<<< HEAD
             logger.info(" Initializing LayoutParser model...")
             # This model requires Detectron2
-=======
-            logger.info("🔧 Initializing LayoutParser model...")
->>>>>>> 33b24ed7
             PDFUtils._layout_model = lp.Detectron2LayoutModel(
                 'lp://PubLayNet/faster_rcnn_R_50_FPN_3x/config',
                 extra_config=["MODEL.ROI_HEADS.SCORE_THRESH_TEST", 0.7],
@@ -189,43 +185,6 @@
             # Method 1: Get all text as single string
             full_text = page.get_text("text")
             
-<<<<<<< HEAD
-            regions = {'tables': [], 'figures': [], 'text': []}
-            for block in layout:
-                bbox = [block.block.x_1, block.block.y_1, block.block.x_2, block.block.y_2]
-                if block.type == "Table": regions['tables'].append(bbox)
-                elif block.type == "Figure": regions['figures'].append(bbox)
-                elif block.type in ["Text", "Title", "List"]: regions['text'].append(bbox)
-            return regions
-        except Exception as e:
-            logger.warning(f"LayoutParser detection error on page {page.number + 1}: {e}")
-            return None
-
-    @staticmethod
-    def _bbox_overlaps(bbox1: List[float], bbox2: List[float], threshold: float = 0.5) -> bool:
-        """Check if two bboxes overlap significantly"""
-        if not all([bbox1, bbox2, len(bbox1) >= 4, len(bbox2) >= 4]):
-            return False
-        
-        x1_min, y1_min, x1_max, y1_max = bbox1[:4]
-        x2_min, y2_min, x2_max, y2_max = bbox2[:4]
-        
-        x_overlap = max(0, min(x1_max, x2_max) - max(x1_min, x2_min))
-        y_overlap = max(0, min(y1_max, y2_max) - max(y1_min, y2_min))
-        intersection = x_overlap * y_overlap
-        
-        area1 = (x1_max - x1_min) * (y1_max - y1_min)
-        area2 = (x2_max - x2_min) * (y2_max - y2_min)
-        union = area1 + area2 - intersection
-        
-        iou = intersection / union if union > 0 else 0
-        return iou >= threshold
-
-    @staticmethod
-    def _bbox_overlaps_any(bbox: List[float], regions: List[List[float]], threshold: float = 0.3) -> bool:
-        """Check if bbox overlaps with any region in list"""
-        return any(PDFUtils._bbox_overlaps(bbox, region, threshold) for region in regions)
-=======
             if len(full_text.strip()) < min_length:
                 # Fallback: Try blocks method
                 blocks = page.get_text("dict")["blocks"]
@@ -242,48 +201,71 @@
         except Exception as e:
             logger.error(f"Failed to extract text: {e}")
             return ""
->>>>>>> 33b24ed7
-
-    @staticmethod
-    def extract_images_improved(
-        page: fitz.Page, 
-        page_num: int, 
-        min_width: int = 100,
-        min_height: int = 100,
-        min_pixels: int = 10000
-    ) -> List[Dict]:
-        """
-        FIXED: Better image extraction with size filtering
-        Giống như notebook Colab của bạn
-        """
-        image_objects = []
-        
-        try:
-            # Get all images from page
-            image_list = page.get_images(full=True)
-            
-            logger.debug(f"Found {len(image_list)} images on page {page_num + 1}")
-            
-            for img_idx, img in enumerate(image_list):
-                try:
-                    xref = img[0]
+
+    @staticmethod
+    def _bbox_overlaps(bbox1: List[float], bbox2: List[float], threshold: float = 0.5) -> bool:
+        """Check if two bboxes overlap significantly"""
+        if not all([bbox1, bbox2, len(bbox1) >= 4, len(bbox2) >= 4]):
+            return False
+        
+        x1_min, y1_min, x1_max, y1_max = bbox1[:4]
+        x2_min, y2_min, x2_max, y2_max = bbox2[:4]
+        
+        x_overlap = max(0, min(x1_max, x2_max) - max(x1_min, x2_min))
+        y_overlap = max(0, min(y1_max, y2_max) - max(y1_min, y2_min))
+        intersection = x_overlap * y_overlap
+        
+        area1 = (x1_max - x1_min) * (y1_max - y1_min)
+        area2 = (x2_max - x2_min) * (y2_max - y2_min)
+        union = area1 + area2 - intersection
+        
+        iou = intersection / union if union > 0 else 0
+        return iou >= threshold
+        """Check if two bboxes overlap significantly"""
+        if not all([bbox1, bbox2, len(bbox1) >= 4, len(bbox2) >= 4]):
+            return False
+        
+        x1_min, y1_min, x1_max, y1_max = bbox1[:4]
+        x2_min, y2_min, x2_max, y2_max = bbox2[:4]
+        
+        x_overlap = max(0, min(x1_max, x2_max) - max(x1_min, x2_min))
+        y_overlap = max(0, min(y1_max, y2_max) - max(y1_min, y2_min))
+        intersection = x_overlap * y_overlap
+        
+        area1 = (x1_max - x1_min) * (y1_max - y1_min)
+        area2 = (x2_max - x2_min) * (y2_max - y2_min)
+        union = area1 + area2 - intersection
+        
+        iou = intersection / union if union > 0 else 0
+        return iou >= threshold
+
+    @staticmethod
+    def _bbox_overlaps_any(bbox: List[float], regions: List[List[float]], threshold: float = 0.3) -> bool:
+        """Check if bbox overlaps with any region in list"""
+        return any(PDFUtils._bbox_overlaps(bbox, region, threshold) for region in regions)
+
+    @staticmethod
+    def extract_text_with_layout(page: fitz.Page, page_num: int, min_length: int, 
+                                 layout_blocks: Dict) -> List[Dict]:
+        """Extract text blocks, avoiding table/figure regions"""
+        text_objects = []
+        avoid_regions = layout_blocks.get('tables', []) + layout_blocks.get('figures', [])
+        
+        logger.debug(f"Extracting text with layout awareness "
+                    f"(avoiding {len(avoid_regions)} table/figure regions)...")
+        
+        extracted_count = 0
+        skipped_count = 0
+        
+        try:
+            blocks = page.get_text("dict")["blocks"]
+            for block in blocks:
+                if block.get("type") == 0:  # Text block
+                    bbox = block.get("bbox", [])
                     
-                    # Extract image
-                    base_image = page.parent.extract_image(xref)
-                    
-                    if not base_image:
-                        continue
-                    
-                    width = base_image.get("width", 0)
-                    height = base_image.get("height", 0)
-                    
-                    # Size filtering
-                    if width < min_width or height < min_height:
-                        logger.debug(f"Skipping small image: {width}x{height}")
-                        continue
-                    
-                    if width * height < min_pixels:
-                        logger.debug(f"Skipping low-pixel image: {width*height} pixels")
+                    # Skip if overlaps with table/figure
+                    if PDFUtils._bbox_overlaps_any(bbox, avoid_regions):
+                        skipped_count += 1
                         continue
                     
                     # Get image data
